#####################################################################
#                                                                   #
# /NovaTechDDS9M.py                                                 #
#                                                                   #
# Copyright 2013, Monash University                                 #
#                                                                   #
# This file is part of the module labscript_devices, in the         #
# labscript suite (see http://labscriptsuite.org), and is           #
# licensed under the Simplified BSD License. See the license.txt    #
# file in the root of the project for the full license.             #
#                                                                   #
#####################################################################
<<<<<<< HEAD
from __future__ import division, unicode_literals, print_function, absolute_import
from labscript_utils import PY2
if PY2:
    str = unicode

from labscript_devices import runviewer_parser, labscript_device, BLACS_tab, BLACS_worker
from labscript_utils.numpy_dtype_workaround import dtype_workaround
=======
from labscript_devices import runviewer_parser, BLACS_tab
>>>>>>> 1d92bc4d

from labscript import IntermediateDevice, DDS, StaticDDS, Device, config, LabscriptError, set_passed_properties
from labscript_utils.unitconversions import NovaTechDDS9mFreqConversion, NovaTechDDS9mAmpConversion

import numpy as np
import labscript_utils.h5_lock, h5py
import labscript_utils.properties


class NovaTechDDS9M(IntermediateDevice):
    description = 'NT-DDS9M'
    allowed_children = [DDS, StaticDDS]
    clock_limit = 9990 # This is a realistic estimate of the max clock rate (100us for TS/pin10 processing to load next value into buffer and 100ns pipeline delay on pin 14 edge to update output values)

    @set_passed_properties(
        property_names = {'connection_table_properties': ['update_mode', 'synchronous_first_line_repeat', 'phase_mode']}
        )
    def __init__(self, name, parent_device, 
                 com_port = "", baud_rate=115200,
                 update_mode='synchronous', synchronous_first_line_repeat=False,
                 phase_mode='default', **kwargs):

        IntermediateDevice.__init__(self, name, parent_device, **kwargs)
        self.BLACS_connection = '%s,%s'%(com_port, str(baud_rate))
        if not update_mode in ['synchronous', 'asynchronous']:
            raise LabscriptError('update_mode must be \'synchronous\' or \'asynchronous\'')            
        
        if not phase_mode in ['default', 'aligned', 'continuous']:
            raise LabscriptError('phase_mode must be \'default\', \'aligned\' or \'continuous\'')

        self.update_mode = update_mode
        self.phase_mode = phase_mode 
        self.synchronous_first_line_repeat = synchronous_first_line_repeat
        
    def add_device(self, device):
        Device.add_device(self, device)
        # The Novatech doesn't support 0Hz output; set the default frequency of the DDS to 0.1 Hz:
        device.frequency.default_value = 0.1
            
    def get_default_unit_conversion_classes(self, device):
        """Child devices call this during their __init__ (with themselves
        as the argument) to check if there are certain unit calibration
        classes that they should apply to their outputs, if the user has
        not otherwise specified a calibration class"""
        return NovaTechDDS9mFreqConversion, NovaTechDDS9mAmpConversion, None
        
    def quantise_freq(self, data, device):
        if not isinstance(data, np.ndarray):
            data = np.array(data)
        # Ensure that frequencies are within bounds:
        if np.any(data > 171e6 )  or np.any(data < 0.1 ):
            raise LabscriptError('%s %s '%(device.description, device.name) +
                              'can only have frequencies between 0.1Hz and 171MHz, ' + 
                              'the limit imposed by %s.'%self.name)
        # It's faster to add 0.5 then typecast than to round to integers first:
        data = np.array((10*data)+0.5,dtype=np.uint32)
        scale_factor = 10
        return data, scale_factor
        
    def quantise_phase(self, data, device):
        if not isinstance(data, np.ndarray):
            data = np.array(data)
        # ensure that phase wraps around:
        data %= 360
        # It's faster to add 0.5 then typecast than to round to integers first:
        data = np.array((45.511111111111113*data)+0.5,dtype=np.uint16)
        scale_factor = 45.511111111111113
        return data, scale_factor
        
    def quantise_amp(self,data,device):
        if not isinstance(data, np.ndarray):
            data = np.array(data)
        # ensure that amplitudes are within bounds:
        if np.any(data > 1 )  or np.any(data < 0):
            raise LabscriptError('%s %s '%(device.description, device.name) +
                              'can only have amplitudes between 0 and 1 (Volts peak to peak approx), ' + 
                              'the limit imposed by %s.'%self.name)
        # It's faster to add 0.5 then typecast than to round to integers first:
        data = np.array((1023*data)+0.5,dtype=np.uint16)
        scale_factor = 1023
        return data, scale_factor
        
    def generate_code(self, hdf5_file):
        DDSs = {}
        for output in self.child_devices:
            # Check that the instructions will fit into RAM:
            if isinstance(output, DDS) and len(output.frequency.raw_output) > 16384 - 2: # -2 to include space for dummy instructions
                raise LabscriptError('%s can only support 16383 instructions. '%self.name +
                                     'Please decrease the sample rates of devices on the same clock, ' + 
                                     'or connect %s to a different pseudoclock.'%self.name)
            try:
                prefix, channel = output.connection.split()
                channel = int(channel)
            except:
                raise LabscriptError('%s %s has invalid connection string: \'%s\'. '%(output.description,output.name,str(output.connection)) + 
                                     'Format must be \'channel n\' with n from 0 to 4.')
            DDSs[channel] = output
        for connection in DDSs:
            if connection in range(4):
                # Dynamic DDS
                dds = DDSs[connection]   
                dds.frequency.raw_output, dds.frequency.scale_factor = self.quantise_freq(dds.frequency.raw_output, dds)
                dds.phase.raw_output, dds.phase.scale_factor = self.quantise_phase(dds.phase.raw_output, dds)
                dds.amplitude.raw_output, dds.amplitude.scale_factor = self.quantise_amp(dds.amplitude.raw_output, dds)
            # elif connection in range(2,4):
                # # StaticDDS:
                # dds = DDSs[connection]   
                # dds.frequency.raw_output, dds.frequency.scale_factor = self.quantise_freq(dds.frequency.static_value, dds)
                # dds.phase.raw_output, dds.phase.scale_factor = self.quantise_phase(dds.phase.static_value, dds)
                # dds.amplitude.raw_output, dds.amplitude.scale_factor = self.quantise_amp(dds.amplitude.static_value, dds)
            else:
                raise LabscriptError('%s %s has invalid connection string: \'%s\'. '%(dds.description,dds.name,str(dds.connection)) + 
                                     'Format must be \'channel n\' with n from 0 to 4.')
                                
        dtypes = [('freq%d'%i,np.uint32) for i in range(2)] + \
                 [('phase%d'%i,np.uint16) for i in range(2)] + \
                 [('amp%d'%i,np.uint16) for i in range(2)]
                 
        static_dtypes = [('freq%d'%i,np.uint32) for i in range(2,4)] + \
                        [('phase%d'%i,np.uint16) for i in range(2,4)] + \
                        [('amp%d'%i,np.uint16) for i in range(2,4)]
         
        clockline = self.parent_clock_line
        pseudoclock = clockline.parent_device
        times = pseudoclock.times[clockline]

        out_table = np.zeros(len(times),dtype=dtype_workaround(dtypes))
        out_table['freq0'].fill(1)
        out_table['freq1'].fill(1)

        static_table = np.zeros(1, dtype=dtype_workaround(static_dtypes))
        static_table['freq2'].fill(1)
        static_table['freq3'].fill(1)
        
        for connection in range(2):
            if not connection in DDSs:
                continue
            dds = DDSs[connection]
            # The last two instructions are left blank, for BLACS
            # to fill in at program time.
            out_table['freq%d'%connection][:] = dds.frequency.raw_output
            out_table['amp%d'%connection][:] = dds.amplitude.raw_output
            out_table['phase%d'%connection][:] = dds.phase.raw_output
        for connection in range(2,4):
            if not connection in DDSs:
                continue
            dds = DDSs[connection]
            static_table['freq%d'%connection] = dds.frequency.raw_output[0]
            static_table['amp%d'%connection] = dds.amplitude.raw_output[0]
            static_table['phase%d'%connection] = dds.phase.raw_output[0]
            
        if self.update_mode == 'asynchronous' or self.synchronous_first_line_repeat:
            # Duplicate the first line of the table. Otherwise, we are one step
            # ahead in the table from the start of a run. In asynchronous
            # updating mode, this is necessary since the first line of the
            # table is already being output before the first trigger from
            # the master clock. When using a simple delay line for synchronous
            # output, this also seems to be required, in which case
            # synchronous_first_line_repeat should be set to True.
            # However, when a tristate driver is used as described at
            # http://labscriptsuite.org/blog/implementation-of-the-novatech-dds9m/
            # then is is not neccesary to duplicate the first line. Use of a
            # tristate driver in this way is the correct way to use
            # the novatech DDS, as per its instruction manual, and so is likely
            # to be the most reliable. However, through trial and error we've
            # determined that duplicating the first line like this gives correct
            # output in asynchronous mode and in synchronous mode when using a
            # simple delay line, at least for the specific device we tested.
            # Your milage may vary.
            out_table = np.concatenate([out_table[0:1], out_table])

        grp = self.init_device_group(hdf5_file)
        grp.create_dataset('TABLE_DATA',compression=config.compression,data=out_table) 
        grp.create_dataset('STATIC_DATA',compression=config.compression,data=static_table) 
        self.set_property('frequency_scale_factor', 10, location='device_properties')
        self.set_property('amplitude_scale_factor', 1023, location='device_properties')
        self.set_property('phase_scale_factor', 45.511111111111113, location='device_properties')



import time

from blacs.tab_base_classes import Worker, define_state
from blacs.tab_base_classes import MODE_MANUAL, MODE_TRANSITION_TO_BUFFERED, MODE_TRANSITION_TO_MANUAL, MODE_BUFFERED  

from blacs.device_base_class import DeviceTab

@BLACS_tab
class NovatechDDS9MTab(DeviceTab):
    def initialise_GUI(self):        
        # Capabilities
        self.base_units =    {'freq':'Hz',          'amp':'Arb',   'phase':'Degrees'}
        self.base_min =      {'freq':0.0,           'amp':0,       'phase':0}
        self.base_max =      {'freq':170.0*10.0**6, 'amp':1,       'phase':360}
        self.base_step =     {'freq':10**6,         'amp':1/1023., 'phase':1}
        self.base_decimals = {'freq':1,             'amp':4,       'phase':3} # TODO: find out what the phase precision is!
        self.num_DDS = 4
        
        # Create DDS Output objects
        dds_prop = {}
        for i in range(self.num_DDS): # 4 is the number of DDS outputs on this device
            dds_prop['channel %d'%i] = {}
            for subchnl in ['freq', 'amp', 'phase']:
                dds_prop['channel %d'%i][subchnl] = {'base_unit':self.base_units[subchnl],
                                                     'min':self.base_min[subchnl],
                                                     'max':self.base_max[subchnl],
                                                     'step':self.base_step[subchnl],
                                                     'decimals':self.base_decimals[subchnl]
                                                    }
        # Create the output objects    
        self.create_dds_outputs(dds_prop)        
        # Create widgets for output objects
        dds_widgets,ao_widgets,do_widgets = self.auto_create_widgets()
        # and auto place the widgets in the UI
        self.auto_place_widgets(("DDS Outputs",dds_widgets))
        
        connection_object = self.settings['connection_table'].find_by_name(self.device_name)
        connection_table_properties = connection_object.properties
        
        self.phase_mode = connection_table_properties.get('phase_mode', 'default')

        # Store the COM port to be used
        blacs_connection =  str(connection_object.BLACS_connection)
        if ',' in blacs_connection:
            self.com_port, baud_rate = blacs_connection.split(',')
            self.baud_rate = int(baud_rate)
        else:
            self.com_port = blacs_connection
            self.baud_rate = 115200
        
        self.update_mode = connection_object.properties.get('update_mode', 'synchronous')
        
        # Create and set the primary worker
        self.create_worker("main_worker",NovatechDDS9mWorker,{'com_port':self.com_port,
                                                              'baud_rate': self.baud_rate,
                                                              'update_mode': self.update_mode,
                                                              'phase_mode': self.phase_mode})
        self.primary_worker = "main_worker"

        # Set the capabilities of this device
        self.supports_remote_value_check(True)
        self.supports_smart_programming(True) 


class NovatechDDS9mWorker(Worker):
    def init(self):
        global serial; import serial
        global h5py; import labscript_utils.h5_lock, h5py
        self.smart_cache = {'STATIC_DATA': None, 'TABLE_DATA': ''}
        
        self.connection = serial.Serial(self.com_port, baudrate = self.baud_rate, timeout=0.1)
        self.connection.readlines()
        
        # Set phase mode method
        phase_mode_commands = {
            'default': b'm 0',
            'aligned': b'm a',
            'continuous': b'm n',
        }
        self.phase_mode_command = phase_mode_commands[self.phase_mode]

        self.connection.write(b'e d\r\n')
        response = self.connection.readline()
        if response == b'e d\r\n':
            # if echo was enabled, then the command to disable it echos back at us!
            response = self.connection.readline()
        if response != b"OK\r\n":
            raise Exception('Error: Failed to execute command: "e d". Cannot connect to the device.')

        self.connection.write(b'I a\r\n')
        if self.connection.readline() != b"OK\r\n":
            raise Exception('Error: Failed to execute command: "I a"')
        
        self.connection.write(b'%s\r\n'%self.phase_mode_command)
        if self.connection.readline() != b"OK\r\n":
            raise Exception('Error: Failed to execute command: "%s"'%self.phase_mode.decode('utf8'))
        
        #return self.get_current_values()
        
    def check_remote_values(self):
        # Get the currently output values:
        self.connection.write(b'QUE\r\n')
        try:
            response = [self.connection.readline() for i in range(5)]
        except socket.timeout:
            raise Exception('Failed to execute command "QUE". Cannot connect to device.')
        results = {}
        for i, line in enumerate(response[:4]):
            results['channel %d'%i] = {}
            freq, phase, amp, ignore, ignore, ignore, ignore = line.split()
            # Convert hex multiple of 0.1 Hz to MHz:
            results['channel %d'%i]['freq'] = float(int(freq,16))/10.0
            # Convert hex to int:
            results['channel %d'%i]['amp'] = int(amp,16)/1023.0
            # Convert hex fraction of 16384 to degrees:
            results['channel %d'%i]['phase'] = int(phase,16)*360/16384.0
        return results
        
    def program_manual(self,front_panel_values):
        # TODO: Optimise this so that only items that have changed are reprogrammed by storing the last programmed values
        # For each DDS channel,
        for i in range(4):    
            # and for each subchnl in the DDS,
            for subchnl in ['freq','amp','phase']:     
                # Program the sub channel
                self.program_static(i,subchnl,front_panel_values['channel %d'%i][subchnl])
        return self.check_remote_values()

    def program_static(self,channel,type,value):
        if type == 'freq':
            command = b'F%d %.7f\r\n'%(channel,value/10.0**6)
            self.connection.write(command)
            if self.connection.readline() != b"OK\r\n":
                raise Exception('Error: Failed to execute command: %s'%command)
        elif type == 'amp':
            command = b'V%d %u\r\n'%(channel,int(value*1023+0.5))
            self.connection.write(command)
            if self.connection.readline() != b"OK\r\n":
                raise Exception('Error: Failed to execute command: %s'%command)
        elif type == 'phase':
            command = b'P%d %u\r\n'%(channel,value*16384/360)
            self.connection.write(command)
            if self.connection.readline() != b"OK\r\n":
                raise Exception('Error: Failed to execute command: %s'%command)
        else:
            raise TypeError(type)
        # Now that a static update has been done, we'd better invalidate the saved STATIC_DATA:
        self.smart_cache['STATIC_DATA'] = None
     
    def transition_to_buffered(self,device_name,h5file,initial_values,fresh):

        # Pretty please reset your memory pointer to zero:

        # Transition to table mode:
        self.connection.write(b'm t\r\n')
        self.connection.readline()
        # And back to manual mode
        self.connection.write(b'%s\r\n'%self.phase_mode_command)
        if self.connection.readline() != b"OK\r\n":
            raise Exception('Error: Failed to execute command: "%s"'%self.phase_mode_command.decode('utf8'))


        # Store the initial values in case we have to abort and restore them:
        self.initial_values = initial_values
        # Store the final values to for use during transition_to_static:
        self.final_values = {}
        static_data = None
        table_data = None
        with h5py.File(h5file) as hdf5_file:
            group = hdf5_file['/devices/'+device_name]
            # If there are values to set the unbuffered outputs to, set them now:
            if 'STATIC_DATA' in group:
                static_data = group['STATIC_DATA'][:][0]
            # Now program the buffered outputs:
            if 'TABLE_DATA' in group:
                table_data = group['TABLE_DATA'][:]
        
        if static_data is not None:
            data = static_data
            if fresh or data != self.smart_cache['STATIC_DATA']:
                self.logger.debug('Static data has changed, reprogramming.')
                self.smart_cache['STATIC_DATA'] = data
                self.connection.write(b'F2 %.7f\r\n'%(data['freq2']/10.0**7))
                self.connection.readline()
                self.connection.write(b'V2 %u\r\n'%(data['amp2']))
                self.connection.readline()
                self.connection.write(b'P2 %u\r\n'%(data['phase2']))
                self.connection.readline()
                self.connection.write(b'F3 %.7f\r\n'%(data['freq3']/10.0**7))
                self.connection.readline()
                self.connection.write(b'V3 %u\r\n'%data['amp3'])
                self.connection.readline()
                self.connection.write(b'P3 %u\r\n'%data['phase3'])
                self.connection.readline()
                
                # Save these values into final_values so the GUI can
                # be updated at the end of the run to reflect them:
                self.final_values['channel 2'] = {}
                self.final_values['channel 3'] = {}
                self.final_values['channel 2']['freq'] = data['freq2']/10.0
                self.final_values['channel 3']['freq'] = data['freq3']/10.0
                self.final_values['channel 2']['amp'] = data['amp2']/1023.0
                self.final_values['channel 3']['amp'] = data['amp3']/1023.0
                self.final_values['channel 2']['phase'] = data['phase2']*360/16384.0
                self.final_values['channel 3']['phase'] = data['phase3']*360/16384.0
                    
        # Now program the buffered outputs:
        if table_data is not None:
            data = table_data
            for i, line in enumerate(data):
                st = time.time()
                oldtable = self.smart_cache['TABLE_DATA']
                for ddsno in range(2):
                    if fresh or i >= len(oldtable) or (line['freq%d'%ddsno],line['phase%d'%ddsno],line['amp%d'%ddsno]) != (oldtable[i]['freq%d'%ddsno],oldtable[i]['phase%d'%ddsno],oldtable[i]['amp%d'%ddsno]):
                        self.connection.write(b't%d %04x %08x,%04x,%04x,ff\r\n'%(ddsno, i,line['freq%d'%ddsno],line['phase%d'%ddsno],line['amp%d'%ddsno]))
                        self.connection.readline()
                et = time.time()
                tt=et-st
                self.logger.debug('Time spent on line %s: %s'%(i,tt))
            # Store the table for future smart programming comparisons:
            try:
                self.smart_cache['TABLE_DATA'][:len(data)] = data
                self.logger.debug('Stored new table as subset of old table')
            except: # new table is longer than old table
                self.smart_cache['TABLE_DATA'] = data
                self.logger.debug('New table is longer than old table and has replaced it.')
                
            # Get the final values of table mode so that the GUI can
            # reflect them after the run:
            self.final_values['channel 0'] = {}
            self.final_values['channel 1'] = {}
            self.final_values['channel 0']['freq'] = data[-1]['freq0']/10.0
            self.final_values['channel 1']['freq'] = data[-1]['freq1']/10.0
            self.final_values['channel 0']['amp'] = data[-1]['amp0']/1023.0
            self.final_values['channel 1']['amp'] = data[-1]['amp1']/1023.0
            self.final_values['channel 0']['phase'] = data[-1]['phase0']*360/16384.0
            self.final_values['channel 1']['phase'] = data[-1]['phase1']*360/16384.0
            
            # Transition to table mode:
            self.connection.write(b'm t\r\n')
            self.connection.readline()
            if self.update_mode == 'synchronous':
                # Transition to hardware synchronous updates:
                self.connection.write(b'I e\r\n')
                self.connection.readline()
                # We are now waiting for a rising edge to trigger the output
                # of the second table pair (first of the experiment)
            elif self.update_mode == 'asynchronous':
                # Output will now be updated on falling edges.
                pass
            else:
                raise ValueError('invalid update mode %s'%str(self.update_mode))
                
            
        return self.final_values
    
    def abort_transition_to_buffered(self):
        return self.transition_to_manual(True)
        
    def abort_buffered(self):
        # TODO: untested
        return self.transition_to_manual(True)
    
    def transition_to_manual(self,abort = False):
        self.connection.write(b'%s\r\n'%self.phase_mode_command)
        if self.connection.readline() != b"OK\r\n":
            raise Exception('Error: Failed to execute command: "%s"'%self.phase_mode_command.decode('utf8'))
        self.connection.write(b'I a\r\n')
        if self.connection.readline() != b"OK\r\n":
            raise Exception('Error: Failed to execute command: "I a"')
        if abort:
            # If we're aborting the run, then we need to reset DDSs 2 and 3 to their initial values.
            # 0 and 1 will already be in their initial values. We also need to invalidate the smart
            # programming cache for them.
            values = self.initial_values
            DDSs = [2,3]
            self.smart_cache['STATIC_DATA'] = None
        else:
            # If we're not aborting the run, then we need to set DDSs 0 and 1 to their final values.
            # 2 and 3 will already be in their final values.
            values = self.final_values
            DDSs = [0,1]
            
        # only program the channels that we need to
        for ddsnumber in DDSs:
            channel_values = values['channel %d'%ddsnumber]
            for subchnl in ['freq','amp','phase']:            
                self.program_static(ddsnumber,subchnl,channel_values[subchnl])
            
        # return True to indicate we successfully transitioned back to manual mode
        return True
                     
    def shutdown(self):
        self.connection.close()
        
        
        
@runviewer_parser
class RunviewerClass(object):    
    def __init__(self, path, device):
        self.path = path
        self.name = device.name
        self.device = device
            
    def get_traces(self, add_trace, clock=None):
        if clock is None:
            # we're the master pseudoclock, software triggered. So we don't have to worry about trigger delays, etc
            raise Exception('No clock passed to %s. The NovaTechDDS9M must be clocked by another device.'%self.name)
        
        times, clock_value = clock[0], clock[1]
        
        clock_indices = np.where((clock_value[1:]-clock_value[:-1])==1)[0]+1
        # If initial clock value is 1, then this counts as a rising edge (clock should be 0 before experiment)
        # but this is not picked up by the above code. So we insert it!
        if clock_value[0] == 1:
            clock_indices = np.insert(clock_indices, 0, 0)
        clock_ticks = times[clock_indices]
        
        # get the data out of the H5 file
        data = {}
        with h5py.File(self.path, 'r') as hdf5_file:
            if 'TABLE_DATA' in hdf5_file['devices/%s' % self.name]:
                table_data = hdf5_file['devices/%s/TABLE_DATA' % self.name][:]
                connection_table_properties = labscript_utils.properties.get(hdf5_file, self.name, 'connection_table_properties')
                update_mode = getattr(connection_table_properties, 'update_mode', 'synchronous')
                synchronous_first_line_repeat = getattr(connection_table_properties, 'synchronous_first_line_repeat', False)
                if update_mode == 'asynchronous' or synchronous_first_line_repeat:
                    table_data = table_data[1:]
                for i in range(2):
                    for sub_chnl in ['freq', 'amp', 'phase']:
                        data['channel %d_%s'%(i,sub_chnl)] = table_data['%s%d'%(sub_chnl,i)][:]
                                
            if 'STATIC_DATA' in hdf5_file['devices/%s'%self.name]:
                static_data = hdf5_file['devices/%s/STATIC_DATA'%self.name][:]
                for i in range(2,4):
                    for sub_chnl in ['freq', 'amp', 'phase']:
                        data['channel %d_%s'%(i,sub_chnl)] = np.empty((len(clock_ticks),))
                        data['channel %d_%s'%(i,sub_chnl)].fill(static_data['%s%d'%(sub_chnl,i)][0])
            
        
        for channel, channel_data in data.items():
            data[channel] = (clock_ticks, channel_data)
        
        for channel_name, channel in self.device.child_list.items():
            for subchnl_name, subchnl in channel.child_list.items():
                connection = '%s_%s'%(channel.parent_port, subchnl.parent_port)
                if connection in data:
                    add_trace(subchnl.name, data[connection], self.name, connection)
        
        return {}
<|MERGE_RESOLUTION|>--- conflicted
+++ resolved
@@ -10,17 +10,12 @@
 # file in the root of the project for the full license.             #
 #                                                                   #
 #####################################################################
-<<<<<<< HEAD
 from __future__ import division, unicode_literals, print_function, absolute_import
 from labscript_utils import PY2
 if PY2:
     str = unicode
 
-from labscript_devices import runviewer_parser, labscript_device, BLACS_tab, BLACS_worker
-from labscript_utils.numpy_dtype_workaround import dtype_workaround
-=======
 from labscript_devices import runviewer_parser, BLACS_tab
->>>>>>> 1d92bc4d
 
 from labscript import IntermediateDevice, DDS, StaticDDS, Device, config, LabscriptError, set_passed_properties
 from labscript_utils.unitconversions import NovaTechDDS9mFreqConversion, NovaTechDDS9mAmpConversion
@@ -146,12 +141,12 @@
         clockline = self.parent_clock_line
         pseudoclock = clockline.parent_device
         times = pseudoclock.times[clockline]
-
-        out_table = np.zeros(len(times),dtype=dtype_workaround(dtypes))
+       
+        out_table = np.zeros(len(times),dtype=dtypes)
         out_table['freq0'].fill(1)
         out_table['freq1'].fill(1)
-
-        static_table = np.zeros(1, dtype=dtype_workaround(static_dtypes))
+        
+        static_table = np.zeros(1, dtype=static_dtypes)
         static_table['freq2'].fill(1)
         static_table['freq3'].fill(1)
         
