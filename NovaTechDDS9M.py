#####################################################################
#                                                                   #
# /NovaTechDDS9M.py                                                 #
#                                                                   #
# Copyright 2013, Monash University                                 #
#                                                                   #
# This file is part of the module labscript_devices, in the         #
# labscript suite (see http://labscriptsuite.org), and is           #
# licensed under the Simplified BSD License. See the license.txt    #
# file in the root of the project for the full license.             #
#                                                                   #
#####################################################################
from __future__ import division, unicode_literals, print_function, absolute_import
from labscript_utils import PY2
if PY2:
    str = unicode

from labscript_devices import runviewer_parser, BLACS_tab

from labscript import IntermediateDevice, DDS, StaticDDS, Device, config, LabscriptError, set_passed_properties
from labscript_utils.unitconversions import NovaTechDDS9mFreqConversion, NovaTechDDS9mAmpConversion

import numpy as np
import labscript_utils.h5_lock, h5py
import labscript_utils.properties

<<<<<<< HEAD
bauds = {9600: b'Kb 78', 
         19200: b'Kb 3c',
         38400: b'Kb 1e',
         57600: b'Kb 14',
         115200: b'Kb 0a'}

@labscript_device
=======

>>>>>>> 06b801c3
class NovaTechDDS9M(IntermediateDevice):
    """
    This class is initilzed with the key word argument  
    'update_mode' -- synchronous or asynchronous\
    'baud_rate',  -- operating baud rate
    'default_baud_rate' -- assumed baud rate at startup
    """
    description = 'NT-DDS9M'
    allowed_children = [DDS, StaticDDS]
    clock_limit = 9990 # This is a realistic estimate of the max clock rate (100us for TS/pin10 processing to load next value into buffer and 100ns pipeline delay on pin 14 edge to update output values)

    @set_passed_properties(
        property_names = {'connection_table_properties': ['com_port', 'baud_rate', 'default_baud_rate', 'update_mode', 'synchronous_first_line_repeat', 'phase_mode']}
        )
    def __init__(self, name, parent_device, 
                 com_port = "", baud_rate=115200, default_baud_rate=None, update_mode='synchronous', synchronous_first_line_repeat=False, phase_mode='default', **kwargs):

        IntermediateDevice.__init__(self, name, parent_device, **kwargs)
        self.BLACS_connection = '%s,%s'%(com_port, str(baud_rate))

        if not update_mode in ['synchronous', 'asynchronous']:
            raise LabscriptError('update_mode must be \'synchronous\' or \'asynchronous\'')            
        
        if not baud_rate in bauds:     
            raise LabscriptError('baud_rate must be one of {0}'.format(bauds.keys()))            

        if not default_baud_rate in bauds and default_baud_rate is not None:     
            raise LabscriptError('default_baud_rate must be one of {0} or None (to indicate no default)'.format(bauds.keys()))            

        if not phase_mode in ['default', 'aligned', 'continuous']:
            raise LabscriptError('phase_mode must be \'default\', \'aligned\' or \'continuous\'')

        self.update_mode = update_mode
        self.phase_mode = phase_mode 
        self.synchronous_first_line_repeat = synchronous_first_line_repeat
        
    def add_device(self, device):
        Device.add_device(self, device)
        # The Novatech doesn't support 0Hz output; set the default frequency of the DDS to 0.1 Hz:
        device.frequency.default_value = 0.1
            
    def get_default_unit_conversion_classes(self, device):
        """Child devices call this during their __init__ (with themselves
        as the argument) to check if there are certain unit calibration
        classes that they should apply to their outputs, if the user has
        not otherwise specified a calibration class"""
        return NovaTechDDS9mFreqConversion, NovaTechDDS9mAmpConversion, None
        
    def quantise_freq(self, data, device):
        if not isinstance(data, np.ndarray):
            data = np.array(data)
        # Ensure that frequencies are within bounds:
        if np.any(data > 171e6 )  or np.any(data < 0.1 ):
            raise LabscriptError('%s %s '%(device.description, device.name) +
                              'can only have frequencies between 0.1Hz and 171MHz, ' + 
                              'the limit imposed by %s.'%self.name)
        # It's faster to add 0.5 then typecast than to round to integers first:
        data = np.array((10*data)+0.5,dtype=np.uint32)
        scale_factor = 10
        return data, scale_factor
        
    def quantise_phase(self, data, device):
        if not isinstance(data, np.ndarray):
            data = np.array(data)
        # ensure that phase wraps around:
        data %= 360
        # It's faster to add 0.5 then typecast than to round to integers first:
        data = np.array((45.511111111111113*data)+0.5,dtype=np.uint16)
        scale_factor = 45.511111111111113
        return data, scale_factor
        
    def quantise_amp(self,data,device):
        if not isinstance(data, np.ndarray):
            data = np.array(data)
        # ensure that amplitudes are within bounds:
        if np.any(data > 1 )  or np.any(data < 0):
            raise LabscriptError('%s %s '%(device.description, device.name) +
                              'can only have amplitudes between 0 and 1 (Volts peak to peak approx), ' + 
                              'the limit imposed by %s.'%self.name)
        # It's faster to add 0.5 then typecast than to round to integers first:
        data = np.array((1023*data)+0.5,dtype=np.uint16)
        scale_factor = 1023
        return data, scale_factor
        
    def generate_code(self, hdf5_file):
        DDSs = {}
        for output in self.child_devices:
            # Check that the instructions will fit into RAM:
            if isinstance(output, DDS) and len(output.frequency.raw_output) > 16384 - 2: # -2 to include space for dummy instructions
                raise LabscriptError('%s can only support 16383 instructions. '%self.name +
                                     'Please decrease the sample rates of devices on the same clock, ' + 
                                     'or connect %s to a different pseudoclock.'%self.name)
            try:
                prefix, channel = output.connection.split()
                channel = int(channel)
            except:
                raise LabscriptError('%s %s has invalid connection string: \'%s\'. '%(output.description,output.name,str(output.connection)) + 
                                     'Format must be \'channel n\' with n from 0 to 4.')
            DDSs[channel] = output
        for connection in DDSs:
            if connection in range(4):
                # Dynamic DDS
                dds = DDSs[connection]   
                dds.frequency.raw_output, dds.frequency.scale_factor = self.quantise_freq(dds.frequency.raw_output, dds)
                dds.phase.raw_output, dds.phase.scale_factor = self.quantise_phase(dds.phase.raw_output, dds)
                dds.amplitude.raw_output, dds.amplitude.scale_factor = self.quantise_amp(dds.amplitude.raw_output, dds)
            # elif connection in range(2,4):
                # # StaticDDS:
                # dds = DDSs[connection]   
                # dds.frequency.raw_output, dds.frequency.scale_factor = self.quantise_freq(dds.frequency.static_value, dds)
                # dds.phase.raw_output, dds.phase.scale_factor = self.quantise_phase(dds.phase.static_value, dds)
                # dds.amplitude.raw_output, dds.amplitude.scale_factor = self.quantise_amp(dds.amplitude.static_value, dds)
            else:
                raise LabscriptError('%s %s has invalid connection string: \'%s\'. '%(dds.description,dds.name,str(dds.connection)) + 
                                     'Format must be \'channel n\' with n from 0 to 4.')
                                
        dtypes = [('freq%d'%i,np.uint32) for i in range(2)] + \
                 [('phase%d'%i,np.uint16) for i in range(2)] + \
                 [('amp%d'%i,np.uint16) for i in range(2)]
                 
        static_dtypes = [('freq%d'%i,np.uint32) for i in range(2,4)] + \
                        [('phase%d'%i,np.uint16) for i in range(2,4)] + \
                        [('amp%d'%i,np.uint16) for i in range(2,4)]
         
        clockline = self.parent_clock_line
        pseudoclock = clockline.parent_device
        times = pseudoclock.times[clockline]
       
        out_table = np.zeros(len(times),dtype=dtypes)
        out_table['freq0'].fill(1)
        out_table['freq1'].fill(1)
        
        static_table = np.zeros(1, dtype=static_dtypes)
        static_table['freq2'].fill(1)
        static_table['freq3'].fill(1)
        
        for connection in range(2):
            if not connection in DDSs:
                continue
            dds = DDSs[connection]
            # The last two instructions are left blank, for BLACS
            # to fill in at program time.
            out_table['freq%d'%connection][:] = dds.frequency.raw_output
            out_table['amp%d'%connection][:] = dds.amplitude.raw_output
            out_table['phase%d'%connection][:] = dds.phase.raw_output
        for connection in range(2,4):
            if not connection in DDSs:
                continue
            dds = DDSs[connection]
            static_table['freq%d'%connection] = dds.frequency.raw_output[0]
            static_table['amp%d'%connection] = dds.amplitude.raw_output[0]
            static_table['phase%d'%connection] = dds.phase.raw_output[0]
            
        if self.update_mode == 'asynchronous' or self.synchronous_first_line_repeat:
            # Duplicate the first line of the table. Otherwise, we are one step
            # ahead in the table from the start of a run. In asynchronous
            # updating mode, this is necessary since the first line of the
            # table is already being output before the first trigger from
            # the master clock. When using a simple delay line for synchronous
            # output, this also seems to be required, in which case
            # synchronous_first_line_repeat should be set to True.
            # However, when a tristate driver is used as described at
            # http://labscriptsuite.org/blog/implementation-of-the-novatech-dds9m/
            # then is is not neccesary to duplicate the first line. Use of a
            # tristate driver in this way is the correct way to use
            # the novatech DDS, as per its instruction manual, and so is likely
            # to be the most reliable. However, through trial and error we've
            # determined that duplicating the first line like this gives correct
            # output in asynchronous mode and in synchronous mode when using a
            # simple delay line, at least for the specific device we tested.
            # Your milage may vary.
            out_table = np.concatenate([out_table[0:1], out_table])

        grp = self.init_device_group(hdf5_file)
        grp.create_dataset('TABLE_DATA',compression=config.compression,data=out_table) 
        grp.create_dataset('STATIC_DATA',compression=config.compression,data=static_table) 
        self.set_property('frequency_scale_factor', 10, location='device_properties')
        self.set_property('amplitude_scale_factor', 1023, location='device_properties')
        self.set_property('phase_scale_factor', 45.511111111111113, location='device_properties')



import time

from blacs.tab_base_classes import Worker, define_state
from blacs.tab_base_classes import MODE_MANUAL, MODE_TRANSITION_TO_BUFFERED, MODE_TRANSITION_TO_MANUAL, MODE_BUFFERED  

from blacs.device_base_class import DeviceTab

@BLACS_tab
class NovatechDDS9MTab(DeviceTab):
    def initialise_GUI(self):        
        # Capabilities
        self.base_units =    {'freq':'Hz',          'amp':'Arb',   'phase':'Degrees'}
        self.base_min =      {'freq':0.0,           'amp':0,       'phase':0}
        self.base_max =      {'freq':170.0*10.0**6, 'amp':1,       'phase':360}
        self.base_step =     {'freq':10**6,         'amp':1/1023., 'phase':1}
        self.base_decimals = {'freq':1,             'amp':4,       'phase':3} # TODO: find out what the phase precision is!
        self.num_DDS = 4
        
        # Create DDS Output objects
        dds_prop = {}
        for i in range(self.num_DDS): # 4 is the number of DDS outputs on this device
            dds_prop['channel %d'%i] = {}
            for subchnl in ['freq', 'amp', 'phase']:
                dds_prop['channel %d'%i][subchnl] = {'base_unit':self.base_units[subchnl],
                                                     'min':self.base_min[subchnl],
                                                     'max':self.base_max[subchnl],
                                                     'step':self.base_step[subchnl],
                                                     'decimals':self.base_decimals[subchnl]
                                                    }
        # Create the output objects    
        self.create_dds_outputs(dds_prop)        
        # Create widgets for output objects
        dds_widgets,ao_widgets,do_widgets = self.auto_create_widgets()
        # and auto place the widgets in the UI
        self.auto_place_widgets(("DDS Outputs",dds_widgets))
        
        connection_object = self.settings['connection_table'].find_by_name(self.device_name)
        connection_table_properties = connection_object.properties
        
        self.phase_mode = connection_table_properties.get('phase_mode', 'default')

        self.com_port = connection_table_properties.get('com_port', None)
        self.baud_rate = connection_table_properties.get('baud_rate', None)
        self.default_baud_rate = connection_table_properties.get('default_baud_rate', None)
        self.update_mode = connection_table_properties.get('update_mode', 'synchronous')
        
        # Backward compat:
        blacs_connection =  str(connection_object.BLACS_connection)
        if ',' in blacs_connection:
            com_port, baud_rate = blacs_connection.split(',')
            if self.com_port is None:
                self.com_port = com_port
            if self.baud_rate is None:
                self.baud_rate = int(baud_rate)
        else:
            self.com_port = blacs_connection
            self.baud_rate = 115200
        


        # Create and set the primary worker
        self.create_worker("main_worker",NovatechDDS9mWorker,{'com_port':self.com_port,
                                                              'baud_rate': self.baud_rate,
                                                              'default_baud_rate': self.default_baud_rate,
                                                              'update_mode': self.update_mode,
                                                              'phase_mode': self.phase_mode})
        self.primary_worker = "main_worker"

        # Set the capabilities of this device
        self.supports_remote_value_check(True)
        self.supports_smart_programming(True) 


class NovatechDDS9mWorker(Worker):
    def init(self):
        global serial; import serial
        global socket; import socket
        global h5py; import labscript_utils.h5_lock, h5py
        self.smart_cache = {'STATIC_DATA': None, 'TABLE_DATA': ''}
        
        # if requested start with a default baud rate and update
        if self.default_baud_rate is not None:
            self.connection = serial.Serial(self.com_port, baudrate=self.default_baud_rate, timeout=0.1)
            self.connection.write(b'{}\n'.format(bauds[self.baud_rate]))
            
            # Flush any junk from the buffer
            self.connection.readlines()
            self.connection.close()
        
        self.connection = serial.Serial(self.com_port, baudrate=self.baud_rate, timeout=0.1)
        
        # Set phase mode method
        phase_mode_commands = {
            'default': b'm 0',
            'aligned': b'm a',
            'continuous': b'm n',
        }
        self.phase_mode_command = phase_mode_commands[self.phase_mode]

        self.connection.write(b'e d\r\n')
        response = self.connection.readline()
        if response == b'e d\r\n':
            # if echo was enabled, then the command to disable it echos back at us!
            response = self.connection.readline()
<<<<<<< HEAD
        if response != "OK\r\n":
            raise Exception('Error: Failed to execute command: "e d", recieved "%s".'%response)
        
        self.connection.write('I a\r\n')
        if self.connection.readline() != "OK\r\n":
=======
        if response != b"OK\r\n":
            raise Exception('Error: Failed to execute command: "e d". Cannot connect to the device.')

        self.connection.write(b'I a\r\n')
        if self.connection.readline() != b"OK\r\n":
>>>>>>> 06b801c3
            raise Exception('Error: Failed to execute command: "I a"')
        
        self.connection.write(b'%s\r\n'%self.phase_mode_command)
        if self.connection.readline() != b"OK\r\n":
            raise Exception('Error: Failed to execute command: "%s"'%self.phase_mode.decode('utf8'))
        
        #return self.get_current_values()
        
    def check_remote_values(self):
        # Get the currently output values:
        self.connection.write(b'QUE\r\n')
        try:
            response = [self.connection.readline() for i in range(5)]
        except socket.timeout:
            raise Exception('Failed to execute command "QUE". Cannot connect to device.')
        results = {}
        for i, line in enumerate(response[:4]):
            results['channel %d'%i] = {}
            freq, phase, amp, ignore, ignore, ignore, ignore = line.split()
            # Convert hex multiple of 0.1 Hz to MHz:
            results['channel %d'%i]['freq'] = float(int(freq,16))/10.0
            # Convert hex to int:
            results['channel %d'%i]['amp'] = int(amp,16)/1023.0
            # Convert hex fraction of 16384 to degrees:
            results['channel %d'%i]['phase'] = int(phase,16)*360/16384.0
        return results
        
    def program_manual(self,front_panel_values):
        # TODO: Optimise this so that only items that have changed are reprogrammed by storing the last programmed values
        # For each DDS channel,
        for i in range(4):    
            # and for each subchnl in the DDS,
            for subchnl in ['freq','amp','phase']:     
                # Program the sub channel
                self.program_static(i,subchnl,front_panel_values['channel %d'%i][subchnl])
        return self.check_remote_values()

    def program_static(self,channel,type,value):
        if type == 'freq':
            command = b'F%d %.7f\r\n'%(channel,value/10.0**6)
        elif type == 'amp':
            command = b'V%d %u\r\n'%(channel,int(value*1023+0.5))
        elif type == 'phase':
            command = b'P%d %u\r\n'%(channel,value*16384/360)
        else:
            raise TypeError(type)
        self.connection.write(command)
        if self.connection.readline() != b"OK\r\n":
            raise Exception('Error: Failed to execute command: %s' % command.decode('utf8'))
        # Now that a static update has been done, we'd better invalidate the saved STATIC_DATA:
        self.smart_cache['STATIC_DATA'] = None
     
    def transition_to_buffered(self,device_name,h5file,initial_values,fresh):

        # Pretty please reset your memory pointer to zero:

        # Transition to table mode:
        self.connection.write(b'm t\r\n')
        self.connection.readline()
        # And back to manual mode
        self.connection.write(b'%s\r\n'%self.phase_mode_command)
        if self.connection.readline() != b"OK\r\n":
            raise Exception('Error: Failed to execute command: "%s"' % self.phase_mode_command.decode('utf8'))


        # Store the initial values in case we have to abort and restore them:
        self.initial_values = initial_values
        # Store the final values to for use during transition_to_static:
        self.final_values = {}
        static_data = None
        table_data = None
        with h5py.File(h5file) as hdf5_file:
            group = hdf5_file['/devices/'+device_name]
            # If there are values to set the unbuffered outputs to, set them now:
            if 'STATIC_DATA' in group:
                static_data = group['STATIC_DATA'][:][0]
            # Now program the buffered outputs:
            if 'TABLE_DATA' in group:
                table_data = group['TABLE_DATA'][:]
        
        if static_data is not None:
            data = static_data
            if fresh or data != self.smart_cache['STATIC_DATA']:
                self.logger.debug('Static data has changed, reprogramming.')
                self.smart_cache['STATIC_DATA'] = data
                self.connection.write(b'F2 %.7f\r\n'%(data['freq2']/10.0**7))
                self.connection.readline()
                self.connection.write(b'V2 %u\r\n'%(data['amp2']))
                self.connection.readline()
                self.connection.write(b'P2 %u\r\n'%(data['phase2']))
                self.connection.readline()
                self.connection.write(b'F3 %.7f\r\n'%(data['freq3']/10.0**7))
                self.connection.readline()
                self.connection.write(b'V3 %u\r\n'%data['amp3'])
                self.connection.readline()
                self.connection.write(b'P3 %u\r\n'%data['phase3'])
                self.connection.readline()
                
                # Save these values into final_values so the GUI can
                # be updated at the end of the run to reflect them:
                self.final_values['channel 2'] = {}
                self.final_values['channel 3'] = {}
                self.final_values['channel 2']['freq'] = data['freq2']/10.0
                self.final_values['channel 3']['freq'] = data['freq3']/10.0
                self.final_values['channel 2']['amp'] = data['amp2']/1023.0
                self.final_values['channel 3']['amp'] = data['amp3']/1023.0
                self.final_values['channel 2']['phase'] = data['phase2']*360/16384.0
                self.final_values['channel 3']['phase'] = data['phase3']*360/16384.0
                    
        # Now program the buffered outputs:
        if table_data is not None:
            data = table_data
            for i, line in enumerate(data):
                st = time.time()
                oldtable = self.smart_cache['TABLE_DATA']
                for ddsno in range(2):
                    if fresh or i >= len(oldtable) or (line['freq%d'%ddsno],line['phase%d'%ddsno],line['amp%d'%ddsno]) != (oldtable[i]['freq%d'%ddsno],oldtable[i]['phase%d'%ddsno],oldtable[i]['amp%d'%ddsno]):
                        self.connection.write(b't%d %04x %08x,%04x,%04x,ff\r\n'%(ddsno, i,line['freq%d'%ddsno],line['phase%d'%ddsno],line['amp%d'%ddsno]))
                        self.connection.readline()
                et = time.time()
                tt=et-st
                self.logger.debug('Time spent on line %s: %s'%(i,tt))
            # Store the table for future smart programming comparisons:
            try:
                self.smart_cache['TABLE_DATA'][:len(data)] = data
                self.logger.debug('Stored new table as subset of old table')
            except: # new table is longer than old table
                self.smart_cache['TABLE_DATA'] = data
                self.logger.debug('New table is longer than old table and has replaced it.')
                
            # Get the final values of table mode so that the GUI can
            # reflect them after the run:
            self.final_values['channel 0'] = {}
            self.final_values['channel 1'] = {}
            self.final_values['channel 0']['freq'] = data[-1]['freq0']/10.0
            self.final_values['channel 1']['freq'] = data[-1]['freq1']/10.0
            self.final_values['channel 0']['amp'] = data[-1]['amp0']/1023.0
            self.final_values['channel 1']['amp'] = data[-1]['amp1']/1023.0
            self.final_values['channel 0']['phase'] = data[-1]['phase0']*360/16384.0
            self.final_values['channel 1']['phase'] = data[-1]['phase1']*360/16384.0
            
            # Transition to table mode:
            self.connection.write(b'm t\r\n')
            self.connection.readline()
            if self.update_mode == 'synchronous':
                # Transition to hardware synchronous updates:
                self.connection.write(b'I e\r\n')
                self.connection.readline()
                # We are now waiting for a rising edge to trigger the output
                # of the second table pair (first of the experiment)
            elif self.update_mode == 'asynchronous':
                # Output will now be updated on falling edges.
                pass
            else:
                raise ValueError('invalid update mode %s'%str(self.update_mode))
                
            
        return self.final_values
    
    def abort_transition_to_buffered(self):
        return self.transition_to_manual(True)
        
    def abort_buffered(self):
        # TODO: untested
        return self.transition_to_manual(True)
    
    def transition_to_manual(self,abort = False):
        self.connection.write(b'%s\r\n'%self.phase_mode_command)
        if self.connection.readline() != b"OK\r\n":
            raise Exception('Error: Failed to execute command: "%s"'%self.phase_mode_command.decode('utf8'))
        self.connection.write(b'I a\r\n')
        if self.connection.readline() != b"OK\r\n":
            raise Exception('Error: Failed to execute command: "I a"')
        if abort:
            # If we're aborting the run, then we need to reset DDSs 2 and 3 to their initial values.
            # 0 and 1 will already be in their initial values. We also need to invalidate the smart
            # programming cache for them.
            values = self.initial_values
            DDSs = [2,3]
            self.smart_cache['STATIC_DATA'] = None
        else:
            # If we're not aborting the run, then we need to set DDSs 0 and 1 to their final values.
            # 2 and 3 will already be in their final values.
            values = self.final_values
            DDSs = [0,1]
            
        # only program the channels that we need to
        for ddsnumber in DDSs:
            channel_values = values['channel %d'%ddsnumber]
            for subchnl in ['freq','amp','phase']:            
                self.program_static(ddsnumber,subchnl,channel_values[subchnl])
            
        # return True to indicate we successfully transitioned back to manual mode
        return True
                     
    def shutdown(self):
        
        # return to the default baud rate
        if self.default_baud_rate is not None:
            self.connection.write(b'{}\n'.format(bauds[self.default_baud_rate]))
            self.connection.readlines()        
        
        self.connection.close()
        
        
        
@runviewer_parser
class RunviewerClass(object):    
    def __init__(self, path, device):
        self.path = path
        self.name = device.name
        self.device = device
            
    def get_traces(self, add_trace, clock=None):
        if clock is None:
            # we're the master pseudoclock, software triggered. So we don't have to worry about trigger delays, etc
            raise Exception('No clock passed to %s. The NovaTechDDS9M must be clocked by another device.'%self.name)
        
        times, clock_value = clock[0], clock[1]
        
        clock_indices = np.where((clock_value[1:]-clock_value[:-1])==1)[0]+1
        # If initial clock value is 1, then this counts as a rising edge (clock should be 0 before experiment)
        # but this is not picked up by the above code. So we insert it!
        if clock_value[0] == 1:
            clock_indices = np.insert(clock_indices, 0, 0)
        clock_ticks = times[clock_indices]
        
        # get the data out of the H5 file
        data = {}
        with h5py.File(self.path, 'r') as hdf5_file:
            if 'TABLE_DATA' in hdf5_file['devices/%s' % self.name]:
                table_data = hdf5_file['devices/%s/TABLE_DATA' % self.name][:]
                connection_table_properties = labscript_utils.properties.get(hdf5_file, self.name, 'connection_table_properties')
                update_mode = getattr(connection_table_properties, 'update_mode', 'synchronous')
                synchronous_first_line_repeat = getattr(connection_table_properties, 'synchronous_first_line_repeat', False)
                if update_mode == 'asynchronous' or synchronous_first_line_repeat:
                    table_data = table_data[1:]
                for i in range(2):
                    for sub_chnl in ['freq', 'amp', 'phase']:
                        data['channel %d_%s'%(i,sub_chnl)] = table_data['%s%d'%(sub_chnl,i)][:]
                                
            if 'STATIC_DATA' in hdf5_file['devices/%s'%self.name]:
                static_data = hdf5_file['devices/%s/STATIC_DATA'%self.name][:]
                for i in range(2,4):
                    for sub_chnl in ['freq', 'amp', 'phase']:
                        data['channel %d_%s'%(i,sub_chnl)] = np.empty((len(clock_ticks),))
                        data['channel %d_%s'%(i,sub_chnl)].fill(static_data['%s%d'%(sub_chnl,i)][0])
            
        
        for channel, channel_data in data.items():
            data[channel] = (clock_ticks, channel_data)
        
        for channel_name, channel in self.device.child_list.items():
            for subchnl_name, subchnl in channel.child_list.items():
                connection = '%s_%s'%(channel.parent_port, subchnl.parent_port)
                if connection in data:
                    add_trace(subchnl.name, data[connection], self.name, connection)
        
        return {}
<|MERGE_RESOLUTION|>--- conflicted
+++ resolved
@@ -24,17 +24,12 @@
 import labscript_utils.h5_lock, h5py
 import labscript_utils.properties
 
-<<<<<<< HEAD
 bauds = {9600: b'Kb 78', 
          19200: b'Kb 3c',
          38400: b'Kb 1e',
          57600: b'Kb 14',
          115200: b'Kb 0a'}
 
-@labscript_device
-=======
-
->>>>>>> 06b801c3
 class NovaTechDDS9M(IntermediateDevice):
     """
     This class is initilzed with the key word argument  
@@ -321,19 +316,11 @@
         if response == b'e d\r\n':
             # if echo was enabled, then the command to disable it echos back at us!
             response = self.connection.readline()
-<<<<<<< HEAD
-        if response != "OK\r\n":
+        if response != b"OK\r\n":
             raise Exception('Error: Failed to execute command: "e d", recieved "%s".'%response)
-        
-        self.connection.write('I a\r\n')
-        if self.connection.readline() != "OK\r\n":
-=======
-        if response != b"OK\r\n":
-            raise Exception('Error: Failed to execute command: "e d". Cannot connect to the device.')
 
         self.connection.write(b'I a\r\n')
         if self.connection.readline() != b"OK\r\n":
->>>>>>> 06b801c3
             raise Exception('Error: Failed to execute command: "I a"')
         
         self.connection.write(b'%s\r\n'%self.phase_mode_command)
